//! Interfaces for accessing a random number generator.
//!
//! A random number generator produces a stream of random numbers,
//! either from hardware or based on an initial seed. The
//! [RNG](trait.RNG.html) trait provides a simple, implementation
//! agnostic interface for getting new random values.
//!
//! _Randomness_: Random numbers generated by this trait MUST pass
//! standard randomness tests, such as A. Rukhin, J. Soto,
//! J. Nechvatal, M. Smid, E. Barker, S. Leigh, M. Levenson,
//! M. Vangel, D. Banks, A. Heckert, J. Dray, and S. Vo. A statistical
//! test suite for random and pseudorandom number generators for
//! cryptographic applications. Technical report, NIST, 2010. It is
//! acceptable for implementations to rely on prior verification of
//! the algorithm being used. For example, if the implementation
//! chooses to use a Fishman and Moore Linear Congruence Generator
//! (LCG) with the parameters specified in the NIST report above, it
//! does not need to re-run the tests.
//!
//! Entropy: This trait does not promise high-entropy random numbers,
//! although it MAY generate them. Implementations of this interface
//! MAY generate random numbers using techniques other than true
//! random number generation (through entropy) or cryptographically
//! secure pseudorandom number generation. Other traits, described
//! elsewhere, provide random numbers with entropy guarantees. This
//! trait MUST NOT be used for randomness needed for security or
//! cryptography. If high-entropy randomness is needed, the `Entropy`
//! trait should be used instead.
//!
//! The interface is designed to work well with random number
//! generators that may not have values ready immediately. This is
//! important when generating numbers from a low-bandwidth hardware
//! random number generator or when the RNG is virtualized among many
//! consumers.
//!
//! Random numbers are yielded to the [Client](trait.Client.html) as
//! an `Iterator` which only terminates when no more numbers are
//! currently available. Clients can request more randmoness if needed
//! and will be called again when more is available.
//!
//! # Example
//!
//! The following example is a simple capsule that prints out a random number
//! once a second using the `Alarm` and `RNG` traits.
//!
//! ```
<<<<<<< HEAD
//! struct RngTest<'a, A: Alarm > {
//!     rng: &'a RNG<'a>,
=======
//! use kernel::hil;
//! use kernel::hil::time::Frequency;
//!
//! struct RngTest<'a, A: 'a + hil::time::Alarm> {
//!     rng: &'a hil::rng::RNG,
>>>>>>> ecb180bb
//!     alarm: &'a A
//! }
//!
//! impl<'a, A: hil::time::Alarm> RngTest<'a, A> {
//!     pub fn initialize(&self) {
//!         let interval = 1 * <A::Frequency>::frequency();
//!         let tics = self.alarm.now().wrapping_add(interval);
//!         self.alarm.set_alarm(tics);
//!     }
//! }
//!
//! impl<'a, A: hil::time::Alarm> hil::time::Client for RngTest<'a, A> {
//!     fn fired(&self) {
//!         self.rng.get();
//!     }
//! }
//!
//! impl<'a, A: hil::time::Alarm> hil::rng::Client for RngTest<'a, A> {
//!     fn randomness_available(&self, randomness: &mut Iterator<Item = u32>) -> hil::rng::Continue {
//!         match randomness.next() {
//!             Some(random) => {
//!                 println!("Rand {}", random);
//!                 let interval = 1 * <A::Frequency>::frequency();
//!                 let tics = self.alarm.now().wrapping_add(interval);
//!                 self.alarm.set_alarm(tics);
//!                 hil::rng::Continue::Done
//!             },
//!             None => hil::rng::Continue::More
//!         }
//!     }
//! }
//! ```

use returncode::ReturnCode;
/// Denotes whether the [Client](trait.Client.html) wants to be notified when
/// `More` randomness is available or if they are `Done`
#[derive(Debug, Eq, PartialEq)]
pub enum Continue {
    /// More randomness is required.
    More,
    /// No more randomness required.
    Done,
}

/// Generic interface for a 32-bit random number generator.
///
/// Implementors should assume the client implements the
/// [Client](trait.Client32.html) trait.
pub trait Rng32<'a> {
    /// Initiate the aquisition of new random number generation.
    ///
    /// There are three valid return values:
    ///   - SUCCESS: a `randomness_available` callback will be called in
    ///     the future when randomness is available.
    ///   - FAIL: a `randomness_available` callback will not be called in
    ///     the future, because random numbers cannot be generated. This
    ///     is a general failure condition.
    ///   - EOFF: a `randomness_available` callback will not be called in
    ///     the future, because the random number generator is off/not
    ///     powered.
    fn get(&self) -> ReturnCode;

    /// Cancel acquisition of random numbers.
    ///
    /// There are three valid return values:
    ///   - SUCCESS: an outstanding request from `get` has been cancelled,
    ///     or there was no oustanding request. No `randomness_available`
    ///     callback will be issued.
    ///   - FAIL: There will be a randomness_available callback, which
    ///     may or may not return an error code.
    fn cancel(&self) -> ReturnCode;
    fn set_client(&'a self, &'a Client32);
}

/// An [Rng32](trait.Rng32.html) client
///
/// Clients of an [Rng32](trait.Rng32.html) must implement this trait.
pub trait Client32 {
    /// Called by the (RNG)[trait.RNG.html] when there are one or more random
    /// numbers available
    ///
    /// `randomness` in an `Iterator` of available random numbers. The amount of
    /// randomness available may increase if `randomness` is not consumed
    /// quickly so clients should not rely on iterator termination to finish
    /// consuming random numbers.
    ///
    /// The client returns either `Continue::More` if the iterator did not have
    /// enough random values and the client would like to be called again when
    /// more is available, or `Continue::Done`.
    ///
    /// If randoness_available is triggered after a call to cancel()
    /// then error MUST be ECANCEL and randomness MAY contain
    /// random bits.
    fn randomness_available(&self,
                            randomness: &mut Iterator<Item = u32>,
                            error: ReturnCode) -> Continue;
}

/// An 8-bit random number generator.
///
/// Implementors should assume the client implements the
/// [Client8](trait.Client8.html) trait.
pub trait Rng8<'a> {
    /// Initiate the aquisition of new random number generation.
    ///
    /// There are three valid return values:
    ///   - SUCCESS: a `randomness_available` callback will be called in
    ///     the future when randomness is available.
    ///   - FAIL: a `randomness_available` callback will not be called in
    ///     the future, because random numbers cannot be generated. This
    ///     is a general failure condition.
    ///   - EOFF: a `randomness_available` callback will not be called in
    ///     the future, because the random number generator is off/not
    ///     powered.
    fn get(&self) -> ReturnCode;

    /// Cancel acquisition of random numbers.
    ///
    /// There are three valid return values:
    ///   - SUCCESS: an outstanding request from `get` has been cancelled,
    ///     or there was no oustanding request. No `randomness_available`
    ///     callback will be issued.
    ///   - FAIL:
    fn cancel(&self) -> ReturnCode;
    fn set_client(&'a self, &'a Client8);
}

/// An [Rng8](trait.Rng8.html) client
///
/// Clients of an [Rng8](trait.Rng8.html) must implement this trait.
pub trait Client8 {
    /// Called by the (RNG)[trait.RNG.html] when there are one or more random
    /// numbers available
    ///
    /// `randomness` in an `Iterator` of available random numbers. The amount of
    /// randomness available may increase if `randomness` is not consumed
    /// quickly so clients should not rely on iterator termination to finish
    /// consuming random numbers.
    ///
    /// The client returns either `Continue::More` if the iterator did not have
    /// enough random values and the client would like to be called again when
    /// more is available, or `Continue::Done`.
    fn randomness_available(&self,
                            randomness: &mut Iterator<Item = u8>,
                            error: ReturnCode) -> Continue;
}<|MERGE_RESOLUTION|>--- conflicted
+++ resolved
@@ -44,16 +44,11 @@
 //! once a second using the `Alarm` and `RNG` traits.
 //!
 //! ```
-<<<<<<< HEAD
-//! struct RngTest<'a, A: Alarm > {
-//!     rng: &'a RNG<'a>,
-=======
 //! use kernel::hil;
 //! use kernel::hil::time::Frequency;
 //!
 //! struct RngTest<'a, A: 'a + hil::time::Alarm> {
 //!     rng: &'a hil::rng::RNG,
->>>>>>> ecb180bb
 //!     alarm: &'a A
 //! }
 //!
