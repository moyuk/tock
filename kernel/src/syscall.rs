//! Tock syscall number definitions and arch-agnostic interface trait.

use core::fmt::Write;

use crate::process;
use crate::returncode::ReturnCode;

use crate::mem::{AppSlice, Shared};

/// The syscall number assignments.
#[derive(Copy, Clone, Debug, PartialEq)]
pub enum Syscall {
    /// Return to the kernel to allow other processes to execute or to wait for
    /// interrupts and callbacks.
    ///
    /// SVC_NUM = 0
    YIELD,

    /// Pass a callback function to the kernel.
    ///
    /// SVC_NUM = 1
    SUBSCRIBE {
        driver_number: usize,
        subdriver_number: usize,
        callback_ptr: *mut (),
        appdata: usize,
    },

    /// Instruct the kernel or a capsule to perform an operation.
    ///
    /// SVC_NUM = 2
    COMMAND {
        driver_number: usize,
        subdriver_number: usize,
        arg0: usize,
        arg1: usize,
    },

    /// Share a memory buffer with the kernel.
    ///
    /// SVC_NUM = 3
    ALLOW {
        driver_number: usize,
        subdriver_number: usize,
        allow_address: *mut u8,
        allow_size: usize,
    },

    /// Various memory operations.
    ///
    /// SVC_NUM = 4
    MEMOP { operand: usize, arg0: usize },
}

/// Why the process stopped executing and execution returned to the kernel.
#[derive(PartialEq)]
pub enum ContextSwitchReason {
    /// Process called a syscall. Also returns the syscall and relevant values.
    SyscallFired { syscall: Syscall },
    /// Process triggered the hardfault handler.
    Fault,
    /// Process exceeded its timeslice.
    TimesliceExpired,
    /// Process interrupted (e.g. by a hardware event)
    Interrupted,
}


// To allow type refinement on the enum (e.g., factory constructor
// methods), we need to embed structs within the enum values.
// https://github.com/rust-lang/rfcs/issues/754
// https://github.com/rust-lang/rust/issues/1679
// https://www.reddit.com/r/rust/comments/2rdoxx/enum_variants_as_types/
// -pal 9/22/20
#[derive(Debug)]
pub struct SyscallFailure {error: ReturnCode}
#[derive(Debug)]
pub struct SyscallFailureU32 {error: ReturnCode, rval0: u32}
#[derive(Debug)]
pub struct SyscallFailureU32U32 {error: ReturnCode, rval0: u32, rval1: u32}
// Frustrating question: we want the u64 to be 8-byte aligned;
// how do we ensure that? This layout assumes the enum encoding is
// the first word. -pal
#[derive(Debug)]
pub struct SyscallFailureU64 {error: ReturnCode, rval0: u64}
#[derive(Debug)]
pub struct SyscallSuccessU32 {rval0: u32}
#[derive(Debug)]
pub struct SyscallSuccessU32U32 {rval0: u32, rval1: u32}
#[derive(Debug)]
pub struct SyscallSuccessU64 {rval0: u64}
#[derive(Debug)]
pub struct SyscallSuccessU32U32U32 {rval0: u32, rval1: u32, rval2: u32}
// Frustrating question: we want the u64 to be 8-byte aligned;
// how do we ensure that? This layout assumes the enum encoding is
// the first word. -pal
#[derive(Debug)]
pub struct SyscallSuccessU32U64 {rval0: u32, rval1: u64}

<<<<<<< HEAD
pub struct SyscallSuccessAllow {buf: AppSlice<Shared, u8>}
pub struct SyscallFailureAllow {error: ReturnCode, buf: AppSlice<Shared, u8>}
pub struct SyscallFailureAllowRaw {error: ReturnCode, addr: u32, len: u32}
=======
// Allow has two failure structs because usually there is an AppSlice
// and so using it is convenient/captures borrow semantics. But in the
// case that an allow fails because the memory region passed is
// invalid, there is no AppSlice (since it would be invalid). So we
// need to be able to return an error without an AppSlice. -pal
pub struct SyscallSuccessAllow {buf: AppSlice<Shared, u8>}
pub struct SyscallFailureAllow {error: ReturnCode, buf: AppSlice<Shared, u8>}
pub struct SyscallFailureAllowNoSlice {error: ReturnCode, ptr: u32, len: u32}
>>>>>>> 4883220a

/// Enumeration of the possible return values from a system call.
#[derive(Debug)]
pub enum CommandResult {
    Failure (SyscallFailure),
    FailureU32 (SyscallFailureU32), 
    FailureU32U32 (SyscallFailureU32U32),
    FailureU64 (SyscallFailureU64),
    Success,
    SuccessU32 (SyscallSuccessU32),
    SuccessU32U32 (SyscallSuccessU32U32),
    SuccessU64 (SyscallSuccessU64),
    SuccessU32U32U32 (SyscallSuccessU32U32U32),
    // Frustrating question: we want the u64 to be 8-byte aligned;
    // how do we ensure that? This layout assumes the enum encoding is
    // the first word. -pal
    SuccessU32U64 (SyscallSuccessU32U64),
}

#[derive(Debug)]
pub enum SubscribeResult {
    Failure (SyscallFailure),
    Success
}

pub enum AllowResult {
    Failure (SyscallFailureAllow),
<<<<<<< HEAD
    FailureRaw (SyscallFailureAllowRaw),
=======
    FailureNoSlice (SyscallFailureAllowNoSlice),
>>>>>>> 4883220a
    Success (SyscallSuccessAllow),
}

pub trait SyscallResult {
    fn return_code_to_error_code(rcode: ReturnCode) -> u32 {
        match rcode {
            ReturnCode::SuccessWithValue { value: _ } => 0,
            ReturnCode::SUCCESS => 0,
            ReturnCode::FAIL => 1,
            ReturnCode::EBUSY => 2,
            ReturnCode::EALREADY => 3,
            ReturnCode::EOFF => 4,
            ReturnCode::ERESERVE => 5,
            ReturnCode::EINVAL => 6,
            ReturnCode::ESIZE => 7,
            ReturnCode::ECANCEL => 8,
            ReturnCode::ENOMEM => 9,
            ReturnCode::ENOSUPPORT => 10,
            ReturnCode::ENODEVICE => 11,
            ReturnCode::EUNINSTALLED => 12,
            ReturnCode::ENOACK => 13,
        }
    }
    fn into_registers(&self, r0: &mut u32, r1: &mut u32, r2: &mut u32, r3: &mut u32);
}

impl SyscallResult for SubscribeResult {
    fn into_registers(&self, r0: &mut u32, r1: &mut u32, _r2: &mut u32, _r3: &mut u32) {
        match self {
            SubscribeResult::Failure(fail) => {
                *r0 = 0;
                *r1 = Self::return_code_to_error_code(fail.error);
            },
            SubscribeResult::Success => {
                *r0 = 128;
            },
        }
    }
}
impl SyscallResult for AllowResult {
    fn into_registers(&self, r0: &mut u32, r1: &mut u32, r2: &mut u32, r3: &mut u32) {
        match self {
            AllowResult::Failure(fail) => {
<<<<<<< HEAD
                *r0 = 2;
                *r1 = Self::return_code_to_error_code(fail.error);
                *r2 = fail.buf.ptr() as u32;
                *r3 = fail.buf.len() as u32;
            },
            AllowResult::FailureRaw(fail) => {
                *r0 = 2;
                *r1 = Self::return_code_to_error_code(fail.error);
                *r2 = fail.addr;
                *r3 = fail.len;
            },
=======
                *r0 = 2;
                *r1 = Self::return_code_to_error_code(fail.error);
                *r2 = fail.buf.ptr() as u32;
                *r3 = fail.buf.len() as u32;
            },
            AllowResult::FailureNoSlice(fail) => {
                *r0 = 2;
                *r1 = Self::return_code_to_error_code(fail.error);
                *r2 = fail.ptr;
                *r3 = fail.len;
            },
>>>>>>> 4883220a
            AllowResult::Success(success) => {
                *r0 = 130;
                *r1 = success.buf.ptr() as u32;
                *r2 = success.buf.len() as u32;	
            },
        }
    }
}
impl SyscallResult for CommandResult {
    fn into_registers(&self, r0: &mut u32, r1: &mut u32, r2: &mut u32, r3: &mut u32) {
        match self {
            CommandResult::Failure(fail) => {
                *r0 = 0;
                *r1 = Self::return_code_to_error_code(fail.error);
            },
            CommandResult::FailureU32(fail) => {
                *r0 = 1;
                *r1 = Self::return_code_to_error_code(fail.error);
                *r2 = fail.rval0;
            },
            CommandResult::FailureU32U32(fail) => {
                *r0 = 2;
                *r1 = Self::return_code_to_error_code(fail.error);
                *r2 = fail.rval0;
                *r3 = fail.rval1;
            },
            CommandResult::FailureU64(fail) => {
                *r0 = 3;
                *r1 = Self::return_code_to_error_code(fail.error);
                *r2 = (fail.rval0 & 0xffff_ffffff) as u32;
                *r3 = (fail.rval0 >> 32) as u32;
            },
            CommandResult::Success => {
                *r0 = 128;
            },
            CommandResult::SuccessU32(success) => {
                *r0 = 129;
                *r1 = success.rval0;
            },
            CommandResult::SuccessU32U32(success) => {
                *r0 = 130;
                *r1 = success.rval0;
                *r2 = success.rval1;
            },
            CommandResult::SuccessU64(success) => {
                *r0 = 131;
                *r1 = (success.rval0 & 0xffff_ffff) as u32;
                *r2 = (success.rval0 >> 32) as u32;
            },
            CommandResult::SuccessU32U32U32(success) => {
                *r0 = 132;
                *r1 = success.rval0;
                *r2 = success.rval1;
                *r3 = success.rval2;
            },
            CommandResult::SuccessU32U64(success) => {
                *r0 = 133;
                *r1 = success.rval0;
                *r2 = (success.rval1 & 0xffff_ffff) as u32;
                *r3 = (success.rval1 >> 32) as u32;
            },
        }
    }
}


pub struct SrvFactory;

impl SrvFactory {
    pub fn failure(error: ReturnCode) -> SyscallFailure {
        SyscallFailure {error}
    }

    pub fn failure_u32(error: ReturnCode, rval0: u32) -> SyscallFailureU32 {
        SyscallFailureU32 {error, rval0}
    }

    pub fn failure_u32_u32(error: ReturnCode, rval0: u32, rval1: u32) -> SyscallFailureU32U32 {
        SyscallFailureU32U32 {error, rval0, rval1}
    }

    pub fn failure_u64(error: ReturnCode, rval0: u64) -> SyscallFailureU64 {
        SyscallFailureU64 {error, rval0}
    }

    pub fn success_u32(rval0: u32) -> SyscallSuccessU32 {
        SyscallSuccessU32 {rval0}
    }

    pub fn success_u32_u32(rval0: u32, rval1: u32) -> SyscallSuccessU32U32 {
        SyscallSuccessU32U32 {rval0, rval1}
    }

    pub fn success_u64(rval0: u64) -> SyscallSuccessU64 {
        SyscallSuccessU64 {rval0}
    }

    pub fn success_u32_u32_u32(rval0: u32, rval1: u32, rval2: u32) -> SyscallSuccessU32U32U32 {
        SyscallSuccessU32U32U32 {rval0, rval1, rval2}
    }

    pub fn success_u32_u64(rval0: u32, rval1: u64) -> SyscallSuccessU32U64 {
        SyscallSuccessU32U64 {rval0, rval1}
    }

    pub fn success_allow(buf: AppSlice<Shared, u8>) -> SyscallSuccessAllow {
        SyscallSuccessAllow {buf}
    }

    pub fn failure_allow(error: ReturnCode, buf: AppSlice<Shared, u8>) -> SyscallFailureAllow {
        SyscallFailureAllow {error, buf}
<<<<<<< HEAD
    } 

    pub fn failure_allow_raw(error: ReturnCode, addr: u32, len: u32) -> SyscallFailureAllowRaw {
        SyscallFailureAllowRaw {error, addr, len}
    } 
=======
    }

    pub fn failure_allow_noslice(error: ReturnCode, ptr: u32, len: u32) -> SyscallFailureAllowNoSlice {
        SyscallFailureAllowNoSlice {error, ptr, len}
    }
>>>>>>> 4883220a
}

/// This trait must be implemented by the architecture of the chip Tock is
/// running on. It allows the kernel to manage switching to and from processes
/// in an architecture-agnostic manner.
pub trait UserspaceKernelBoundary {
    /// Some architecture-specific struct containing per-process state that must
    /// be kept while the process is not running. For example, for keeping CPU
    /// registers that aren't stored on the stack.
    ///
    /// Implementations should **not** rely on the `Default` constructor (custom
    /// or derived) for any initialization of a process's stored state. The
    /// initialization must happen in the `initialize_process()` function.
    type StoredState: Default;

    /// Called by the kernel after it has memory allocated to it but before it
    /// is allowed to begin executing. Allows for architecture-specific process
    /// setup, e.g. allocating a syscall stack frame.
    ///
    /// This function must also initialize the stored state (if needed).
    ///
    /// This function may be called multiple times on the same process. For
    /// example, if a process crashes and is to be restarted, this must be
    /// called. Or if the process is moved this may need to be called.
    unsafe fn initialize_process(
        &self,
        stack_pointer: *const usize,
        stack_size: usize,
        state: &mut Self::StoredState,
    ) -> Result<*const usize, ()>;

    /// Set the return value the process should see when it begins executing
    /// again after a command syscall. This will only be called after a
    /// process has called a command.
    ///
    /// To help implementations, both the current stack pointer of the process
    /// and the saved state for the process are provided. The `return_value` is
    /// the value that should be passed to the process so that when it resumes
    /// executing it knows the return value of the syscall it called.
    unsafe fn set_syscall_return_command(
        &self,
        stack_pointer: *const usize,
        state: &mut Self::StoredState,
        return_value: &CommandResult,
    );


    /// Set the return value the process should see when it begins executing
    /// again after a subscribe syscall. This will only be called after a
    /// process has called a subscribe.
    ///
    /// To help implementations, both the current stack pointer of the process
    /// and the saved state for the process are provided. The `return_value` is
    /// the value that should be passed to the process so that when it resumes
    /// executing it knows the return value of the syscall it called.
    unsafe fn set_syscall_return_subscribe(
        &self,
        stack_pointer: *const usize,
        state: &mut Self::StoredState,
        return_value: &SubscribeResult,
    );


    /// Set the return value the process should see when it begins executing
    /// again after an allow syscall. This will only be called after a
    /// process has called an allow.
    ///
    /// To help implementations, both the current stack pointer of the process
    /// and the saved state for the process are provided. The `return_value` is
    /// the value that should be passed to the process so that when it resumes
    /// executing it knows the return value of the syscall it called.
    unsafe fn set_syscall_return_allow(
        &self,
        stack_pointer: *const usize,
        state: &mut Self::StoredState,
        return_value: &AllowResult,
    );

    /// Set the function that the process should execute when it is resumed.
    /// This has two major uses: 1) sets up the initial function call to
    /// `_start` when the process is started for the very first time; 2) tells
    /// the process to execute a callback function after calling `yield()`.
    ///
    /// **Note:** This method cannot be called in conjunction with
    /// `set_syscall_return_value`, as the injected function will clobber the
    /// return value.
    ///
    /// ### Arguments
    ///
    /// - `stack_pointer` is the address of the stack pointer for the current
    ///   app.
    /// - `remaining_stack_memory` is the number of bytes below the
    ///   `stack_pointer` that is allocated for the process. This value is
    ///   checked by the implementer to ensure that there is room for this stack
    ///   frame without overflowing the stack.
    /// - `state` is the stored state for this process.
    /// - `callback` is the function that should be executed when the process
    ///   resumes.
    ///
    /// ### Return
    ///
    /// Returns `Ok` or `Err` with the current address of the stack pointer for
    /// the process. One reason for returning `Err` is that adding the function
    /// call requires adding to the stack, and there is insufficient room on the
    /// stack to add the function call.
    unsafe fn set_process_function(
        &self,
        stack_pointer: *const usize,
        remaining_stack_memory: usize,
        state: &mut Self::StoredState,
        callback: process::FunctionCall,
    ) -> Result<*mut usize, *mut usize>;

    /// Context switch to a specific process.
    ///
    /// This returns a tuple:
    /// - The new stack pointer address of the process.
    /// - Why the process stopped executing and switched back to the kernel.
    unsafe fn switch_to_process(
        &self,
        stack_pointer: *const usize,
        state: &mut Self::StoredState,
    ) -> (*mut usize, ContextSwitchReason);

    /// Display architecture specific (e.g. CPU registers or status flags) data
    /// for a process identified by its stack pointer.
    unsafe fn print_context(
        &self,
        stack_pointer: *const usize,
        state: &Self::StoredState,
        writer: &mut dyn Write,
    );
}

/// Helper function for converting raw values passed back from an application
/// into a `Syscall` type in Tock.
///
/// Different architectures may have different mechanisms for passing
/// information about what syscall an app called, but they will have have to
/// convert the series of raw values into a more useful Rust type. While
/// implementations are free to do this themselves, this provides a generic
/// helper function which should help reduce duplicated code.
///
/// The mappings between raw `syscall_number` values and the associated syscall
/// type are specified and fixed by Tock. After that, this function only
/// converts raw values to more meaningful types based on the syscall.
pub fn arguments_to_syscall(
    syscall_number: u8,
    r0: usize,
    r1: usize,
    r2: usize,
    r3: usize,
) -> Option<Syscall> {
    match syscall_number {
        0 => Some(Syscall::YIELD),
        1 => Some(Syscall::SUBSCRIBE {
            driver_number: r0,
            subdriver_number: r1,
            callback_ptr: r2 as *mut (),
            appdata: r3,
        }),
        2 => Some(Syscall::COMMAND {
            driver_number: r0,
            subdriver_number: r1,
            arg0: r2,
            arg1: r3,
        }),
        3 => Some(Syscall::ALLOW {
            driver_number: r0,
            subdriver_number: r1,
            allow_address: r2 as *mut u8,
            allow_size: r3,
        }),
        4 => Some(Syscall::MEMOP {
            operand: r0,
            arg0: r1,
        }),
        _ => None,
    }
}<|MERGE_RESOLUTION|>--- conflicted
+++ resolved
@@ -97,11 +97,6 @@
 #[derive(Debug)]
 pub struct SyscallSuccessU32U64 {rval0: u32, rval1: u64}
 
-<<<<<<< HEAD
-pub struct SyscallSuccessAllow {buf: AppSlice<Shared, u8>}
-pub struct SyscallFailureAllow {error: ReturnCode, buf: AppSlice<Shared, u8>}
-pub struct SyscallFailureAllowRaw {error: ReturnCode, addr: u32, len: u32}
-=======
 // Allow has two failure structs because usually there is an AppSlice
 // and so using it is convenient/captures borrow semantics. But in the
 // case that an allow fails because the memory region passed is
@@ -110,7 +105,6 @@
 pub struct SyscallSuccessAllow {buf: AppSlice<Shared, u8>}
 pub struct SyscallFailureAllow {error: ReturnCode, buf: AppSlice<Shared, u8>}
 pub struct SyscallFailureAllowNoSlice {error: ReturnCode, ptr: u32, len: u32}
->>>>>>> 4883220a
 
 /// Enumeration of the possible return values from a system call.
 #[derive(Debug)]
@@ -138,11 +132,7 @@
 
 pub enum AllowResult {
     Failure (SyscallFailureAllow),
-<<<<<<< HEAD
-    FailureRaw (SyscallFailureAllowRaw),
-=======
     FailureNoSlice (SyscallFailureAllowNoSlice),
->>>>>>> 4883220a
     Success (SyscallSuccessAllow),
 }
 
@@ -186,31 +176,17 @@
     fn into_registers(&self, r0: &mut u32, r1: &mut u32, r2: &mut u32, r3: &mut u32) {
         match self {
             AllowResult::Failure(fail) => {
-<<<<<<< HEAD
                 *r0 = 2;
                 *r1 = Self::return_code_to_error_code(fail.error);
                 *r2 = fail.buf.ptr() as u32;
                 *r3 = fail.buf.len() as u32;
             },
-            AllowResult::FailureRaw(fail) => {
-                *r0 = 2;
-                *r1 = Self::return_code_to_error_code(fail.error);
-                *r2 = fail.addr;
-                *r3 = fail.len;
-            },
-=======
-                *r0 = 2;
-                *r1 = Self::return_code_to_error_code(fail.error);
-                *r2 = fail.buf.ptr() as u32;
-                *r3 = fail.buf.len() as u32;
-            },
             AllowResult::FailureNoSlice(fail) => {
                 *r0 = 2;
                 *r1 = Self::return_code_to_error_code(fail.error);
                 *r2 = fail.ptr;
                 *r3 = fail.len;
             },
->>>>>>> 4883220a
             AllowResult::Success(success) => {
                 *r0 = 130;
                 *r1 = success.buf.ptr() as u32;
@@ -322,19 +298,11 @@
 
     pub fn failure_allow(error: ReturnCode, buf: AppSlice<Shared, u8>) -> SyscallFailureAllow {
         SyscallFailureAllow {error, buf}
-<<<<<<< HEAD
-    } 
-
-    pub fn failure_allow_raw(error: ReturnCode, addr: u32, len: u32) -> SyscallFailureAllowRaw {
-        SyscallFailureAllowRaw {error, addr, len}
-    } 
-=======
     }
 
     pub fn failure_allow_noslice(error: ReturnCode, ptr: u32, len: u32) -> SyscallFailureAllowNoSlice {
         SyscallFailureAllowNoSlice {error, ptr, len}
     }
->>>>>>> 4883220a
 }
 
 /// This trait must be implemented by the architecture of the chip Tock is
