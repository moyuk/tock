<<<<<<< HEAD
use hil::{Driver,Callback};
=======
use core::prelude::*;
use hil::{Driver,Callback,AppSlice,Shared};
>>>>>>> 59bc2cd3
use hil::uart::{UART, Reader};

pub struct Console<U: UART + 'static> {
    uart: &'static mut U,
    read_callback: Option<Callback>,
    read_buffer: Option<AppSlice<Shared, u8>>,
    read_idx: usize
}

impl<U: UART> Console<U> {
    pub fn new(uart: &'static mut U) -> Console<U> {
        Console {
            uart: uart,
            read_callback: None,
            read_buffer: None,
            read_idx: 0
        }
    }

    pub fn initialize(&mut self) {
        self.uart.enable_tx();
        self.uart.enable_rx();
    }

    pub fn putstr(&mut self, string: &str) {
        for c in string.bytes() {
            self.uart.send_byte(c);
        }
    }

    pub fn putbytes(&mut self, string: &[u8]) {
        for c in string {
            self.uart.send_byte(*c);
        }
    }
}

impl<U: UART> Driver for Console<U> {
    fn allow(&mut self, allow_num: usize, slice: AppSlice<Shared, u8>) -> isize {
        match allow_num {
            0 => {
                self.read_buffer = Some(slice);
                self.read_idx = 0;
                0
            },
            _ => -1
        }
    }

    fn subscribe(&mut self, subscribe_num: usize, callback: Callback) -> isize {
        match subscribe_num {
            0 /* read line */ => {
                self.read_callback = Some(callback);
                0
            },
            _ => -1
        }
    }

    fn command(&mut self, cmd_num: usize, arg1: usize) -> isize {
        match cmd_num {
            0 /* putc */ => { self.uart.send_byte(arg1 as u8); 1 }
            _ => -1
        }
    }
}

impl<U: UART> Reader for Console<U> {
    fn read_done(&mut self, c: u8) {
        match c as char {
            '\r' => {},
            '\n' => {
                let idx = self.read_idx;
                self.read_buffer = self.read_buffer.take().map(|mut rb| {
                    use ::core::raw::Repr;
                    self.read_callback.as_mut().map(|cb| {
                        let buf = rb.as_mut();
                        cb.schedule(idx, (buf.repr().data as usize), 0);
                    });
                    rb
                });
                self.read_idx = 0;
            },
            _ => {
                let idx = self.read_idx;
                if self.read_buffer.is_some() &&
                    self.read_idx < self.read_buffer.as_ref().unwrap().len() {

                    self.read_buffer.as_mut().map(|buf| {
                        buf.as_mut()[idx] = c;
                    });
                    self.read_idx += 1;
                }
            }
        }
    }
}
<|MERGE_RESOLUTION|>--- conflicted
+++ resolved
@@ -1,9 +1,4 @@
-<<<<<<< HEAD
-use hil::{Driver,Callback};
-=======
-use core::prelude::*;
 use hil::{Driver,Callback,AppSlice,Shared};
->>>>>>> 59bc2cd3
 use hil::uart::{UART, Reader};
 
 pub struct Console<U: UART + 'static> {
